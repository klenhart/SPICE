#!/usr/bin/env python3
# -*- coding: utf-8 -*-
"""
Created on Tue Aug  2 11:13:06 2022

@author: chrisbl
"""

import plotly.graph_objects as go
import math
import os

import fas_utility
    
def calc_rmsd(pair_of_lists):
    if len(pair_of_lists[0]) == 0:
        return 0
    else:
        count = len(pair_of_lists[0])
        difference_list = []
        list_1, list_2 = pair_of_lists
        for i, _ in enumerate(list_1):
            difference_list.append((list_1[i] - list_2[i])**2)
        return math.sqrt(sum(difference_list)/count)

def scale_list(scale_factor, float_list):
    output_list = []
    for value in float_list:
        output_list.append(value * scale_factor)
    return output_list

def extract_graph(path, gene_id):
    with open(path, "r") as f:
        fas_graph = f.read()
    fas_graph = fas_graph.split("\n")
    fas_graph = [ entry for entry in fas_graph if entry.startswith(gene_id)]
    fas_graph = fas_graph[0].split("\t")
    gene_id, isoform_vector, gene_fpkm = fas_graph
    isoform_vector = isoform_vector.split(";")
    isoform_vector = [ entry.split(":") for entry in isoform_vector ]
    isoform_vector = [ [prot_id, float(sigma_expr), float(rel_expr)] for prot_id, sigma_expr, rel_expr in isoform_vector ]
    prot_ids = [ prot_id for prot_id, sigma_expr, rel_expr in isoform_vector ]
    sigma_exprs = [ sigma_expr for prot_id, sigma_expr, rel_expr in isoform_vector ]
    rel_exprs = [ rel_expr for prot_id, sigma_expr, rel_expr in isoform_vector ]
    return prot_ids, sigma_exprs, rel_exprs, float(gene_fpkm)



def make_graph(fas_lib, gene_id, sample_names, categories, sigma_list, rmsd, filepath):
    fig = go.Figure()
    for i, name in enumerate(sample_names):
        fig.add_trace(go.Scatterpolar(
            r=sigma_list[i],
            theta=categories,
            fill="toself",
            name=name
            ))
    fig.add_annotation(x=0, y=0,
                text=gene_id + " RMSD=" + str(rmsd),
                showarrow=False)
    fig.update_layout(
        polar=dict(
            radialaxis=dict(
                visible=True,
                range=[0,1]
                )),
        showlegend=True
        )
    fig.show()
    fig.write_image(file=filepath)


def prepare_polygon_pair_visual(polygon_list, name_list, gene_id):
    protein_ids = []
    total_fpkms = []
    sigma_exprs = []
    rel_exprs = []
    
    for prot_ids_list, sigma_expr_list, rel_expr_list, total_fpkm in polygon_list:
        protein_ids = prot_ids_list
        total_fpkms.append(total_fpkm)
        sigma_exprs.append(sigma_expr_list)
        rel_exprs.append(rel_expr_list)
    
    delete_list = []
    for i, rel_expr in enumerate(rel_exprs):
        for j, _ in enumerate(rel_expr):
            if all([ entry[j] == 0 for entry in rel_exprs ]):
                delete_list.append(j)
        break
    
    categories = []
    final_sigma_exprs = []
    
    for name in name_list:
        final_sigma_exprs.append([])
    for i, prot_id in enumerate(protein_ids):
        if i not in delete_list:
            categories.append(prot_id)
            for j, name in enumerate(name_list):
                final_sigma_exprs[j].append(sigma_exprs[j][i])
    
    total_fpkm_dict = dict()
    for i, name in enumerate(name_list):
        total_fpkm_dict[name] = total_fpkms[i]
    
    sigma_exprs_dict = dict()
    scaled_sigma_exprs_dict = dict()
    for i, name in enumerate(name_list):
        sigma_exprs_dict[name] = final_sigma_exprs[i]
    
    max_fpkm_name = name_list[0]
    
    for name in total_fpkm_dict.keys():
        if total_fpkm_dict[name] > total_fpkm_dict[max_fpkm_name]:
            max_fpkm_name = name
    
    # Calculate Scales in comparison to largest fpkm.
    scales = dict()
    for name in name_list:
        if total_fpkm_dict[max_fpkm_name] == 0:
            scales[name] = 0
        else:
            scales[name] = total_fpkm_dict[name] / total_fpkm_dict[max_fpkm_name]
    
    for name in name_list:
        scaled_sigma_exprs_dict[name] = scale_list(scales[name], sigma_exprs_dict[name])
        
<<<<<<< HEAD
        max_fpkm_name = sample_names[0]
        
        for name in total_fpkm_dict.keys():
            if total_fpkm_dict[name] > total_fpkm_dict[max_fpkm_name]:
                max_fpkm_name = name

        # Calculate Scales in comparison to largest fpkm.
        scales = dict()
        for name in sample_names:
            if total_fpkm_dict[max_fpkm_name] == 0:
                scales[name] = 0
            else:
                scales[name] = total_fpkm_dict[name] / total_fpkm_dict[max_fpkm_name]
       
        for name in sample_names:
            scaled_sigma_exprs_dict[name] = scale_list(scales[name], sigma_exprs_dict[name])
            
        scaled_rmsd = calc_rmsd(list(scaled_sigma_exprs_dict.values()))
        unscaled_rmsd = calc_rmsd(list(sigma_exprs_dict.values()))
        
        output_row_list = [gene_name,
                           ";".join(sample_names)]
        unscaled_expr_list = []
        scaled_expr_list = []
        output_row_list.append(";".join(categories))
        for name in sample_names:
            unscaled_expr_list.append(":".join([ str(value) for value in sigma_exprs_dict[name]]))
            scaled_expr_list.append(":".join([ str(value) for value in scaled_sigma_exprs_dict[name]]))
        output_row_list.append(";".join(unscaled_expr_list))
        output_row_list.append(";".join(scaled_expr_list))
        output_row_list.append(str(unscaled_rmsd))
        output_row_list.append(str(scaled_rmsd))

        output_row = "\t".join(output_row_list)
        
        output += output_row + "\n"
    with open(fas_lib.get_config("root_path") + "pictures/" + title + ".tsv", "w") as f:
        f.write(output)
        
def extract_all_graph(fas_lib, path, exempt=[]):
    fas_graphs_dict = dict()
    gene_ids = ensembl_access.load_gene_ids_txt(fas_lib.get_config("gene_ids_path"))
    gene_ids = [ gene_id for gene_id in gene_ids if gene_id not in exempt]
    for gene_id in gene_ids:
        fas_graphs_dict[gene_id] = extract_graph(path, gene_id)
    return fas_graphs_dict
        
def get_name(path):
    start = path.index("polygonFAS_") + 11
    end = path.index(".tsv")
    return path[start:end]

def make_graph(fas_lib, gene_id, sample_names, categories, sigma_list, rmsd, filepath):
    fig = go.Figure()
    for i, name in enumerate(sample_names):
        fig.add_trace(go.Scatterpolar(
            r=sigma_list[i],
            theta=categories,
            fill="toself",
            name=name
            ))
    fig.add_annotation(x=0, y=0,
                text=gene_id + " RMSD=" + str(rmsd),
                showarrow=False)
    fig.update_layout(
        polar=dict(
            radialaxis=dict(
                visible=True,
                range=[0,1]
                )),
        showlegend=True
        )
    fig.show()
    fig.write_image(file=filepath)

def sort_by_rmsd(fas_lib, path, flag_more_than_2=True):
    output = "gene_id\tsample_names\tprot_id\tunscaled_expression\tscaled_expression\tunscaled_rmsd\tscaled_rmsd\n"
    new_path = path[:-4] + "_sorted.tsv"
    with open(path, "r") as f:
        file = f.read()
        comparisons = file.split("\n")
    comparisons = comparisons[1:]
    comparisons = [ comparison.split("\t") for comparison in comparisons ]
    new_comparisons = []
    for comparison in comparisons:
        if len(comparison) == 7:
            new_comparisons.append(comparison)
    comparisons = new_comparisons
    comparisons = [ comparison[:-2] + [float(comparison[-2]), float(comparison[-1])] for comparison in comparisons ]
    new_comparisons = []
    for comparison in comparisons:
        if comparison[-2] < 1 and comparison[-2] > 0 and comparison[-2] != comparison[-1]:
            new_comparisons.append(comparison)
    comparisons = new_comparisons
    # if flag_more_than_2:
    #     new_comparisons = []
    #     for comparison in comparisons:
    #         if len(comparison[2].split(";")) > 3:
    #             new_comparisons.append(comparison)
    #     comparisons = new_comparisons
    comparisons = sorted(comparisons, key = lambda x: (-x[-2], -x[-1]))
    comparisons = [ comparison[:-2] + [str(comparison[-2]), str(comparison[-1])] for comparison in comparisons ]
    comparisons = [ "\t".join(comparison) for comparison in comparisons ]
    file = "\n".join(comparisons)
    file = output + file
    with open(new_path, "w") as f:
        f.write(file)

def prepare_polygon_pair_visual(polygon_list, name_list, gene_id):
    protein_ids = []
    total_fpkms = []
    sigma_exprs = []
    rel_exprs = []
    
    for prot_ids_list, sigma_expr_list, rel_expr_list, total_fpkm in polygon_list:
        protein_ids = prot_ids_list
        total_fpkms.append(total_fpkm)
        sigma_exprs.append(sigma_expr_list)
        rel_exprs.append(rel_expr_list)
    
    delete_list = []
    for i, rel_expr in enumerate(rel_exprs):
        for j, _ in enumerate(rel_expr):
            if all([ entry[j] == 0 for entry in rel_exprs ]):
                delete_list.append(j)
        break
    
    categories = []
    final_sigma_exprs = []
    
    for name in name_list:
        final_sigma_exprs.append([])
    for i, prot_id in enumerate(protein_ids):
        if i not in delete_list:
            categories.append(prot_id)
            for j, name in enumerate(name_list):
                final_sigma_exprs[j].append(sigma_exprs[j][i])
    
    total_fpkm_dict = dict()
    for i, name in enumerate(name_list):
        total_fpkm_dict[name] = total_fpkms[i]
    
    sigma_exprs_dict = dict()
    scaled_sigma_exprs_dict = dict()
    for i, name in enumerate(name_list):
        sigma_exprs_dict[name] = final_sigma_exprs[i]
    
    max_fpkm_name = name_list[0]
    
    for name in total_fpkm_dict.keys():
        if total_fpkm_dict[name] > total_fpkm_dict[max_fpkm_name]:
            max_fpkm_name = name
    
    # Calculate Scales in comparison to largest fpkm.
    scales = dict()
    for name in name_list:
        if total_fpkm_dict[max_fpkm_name] == 0:
            scales[name] = 0
        else:
            scales[name] = total_fpkm_dict[name] / total_fpkm_dict[max_fpkm_name]
    
    for name in name_list:
        scaled_sigma_exprs_dict[name] = scale_list(scales[name], sigma_exprs_dict[name])
        
=======
>>>>>>> c38f21b4
    scaled_rmsd = calc_rmsd(list(scaled_sigma_exprs_dict.values()))
    unscaled_rmsd = calc_rmsd(list(sigma_exprs_dict.values()))
    
    output_dict = dict()
    output_dict["gene_id"] = gene_id
    output_dict["name_list"] = name_list
    output_dict["categories"] = categories
    output_dict["unscaled_rel_expr"] = list(sigma_exprs_dict.values())
    output_dict["scaled_rel_expr"] =  list(scaled_sigma_exprs_dict.values())
    output_dict["unscaled_rmsd"] = unscaled_rmsd
    output_dict["unscaled_rmsd"] = scaled_rmsd
    
    return output_dict

def visualize_fas_polygon(path_list, fas_lib, gene_id, outFormat):    
    path_list = sorted(path_list)
<<<<<<< HEAD
    name_list = [get_name(path_list[0]), get_name(path_list[1])]
=======
    name_list = [fas_utility.get_name(path_list[0]), fas_utility.get_name(path_list[1])]
>>>>>>> c38f21b4
    title = "x".join(name_list) + "/"
    pictures_path = fas_lib.get_config("root_path") + "pictures/"
    comparison_path = pictures_path + title
    filepath_scaled = comparison_path + gene_id + "_scaled." + outFormat
    filepath_unscaled = comparison_path + gene_id + "_unscaled." + outFormat
    
    if not os.path.exists(pictures_path):
        os.makedirs(pictures_path)
    if not os.path.exists(comparison_path):
        os.makedirs(comparison_path)
    
    polygon_list = [ extract_graph(path, gene_id) for path in path_list ]   
    polygon_dict = prepare_polygon_pair_visual(polygon_list, name_list, gene_id)
    
    # Unscaled
    make_graph(fas_lib,
               gene_id,
               polygon_dict["name_list"],
               polygon_dict["categories"],
               polygon_dict["unscaled_rel_expr"],
               polygon_dict["unscaled_rmsd"],
               filepath_unscaled)
    
    # Scaled
    make_graph(fas_lib,
               gene_id,
               polygon_dict["name_list"],
               polygon_dict["categories"],
               polygon_dict["scaled_rel_expr"],
               polygon_dict["scaled_rmsd"],
               filepath_scaled)

def main():
    pass


if __name__ == "__main__":
    main()
<|MERGE_RESOLUTION|>--- conflicted
+++ resolved
@@ -2,7 +2,6 @@
 # -*- coding: utf-8 -*-
 """
 Created on Tue Aug  2 11:13:06 2022
-
 @author: chrisbl
 """
 
@@ -126,173 +125,6 @@
     for name in name_list:
         scaled_sigma_exprs_dict[name] = scale_list(scales[name], sigma_exprs_dict[name])
         
-<<<<<<< HEAD
-        max_fpkm_name = sample_names[0]
-        
-        for name in total_fpkm_dict.keys():
-            if total_fpkm_dict[name] > total_fpkm_dict[max_fpkm_name]:
-                max_fpkm_name = name
-
-        # Calculate Scales in comparison to largest fpkm.
-        scales = dict()
-        for name in sample_names:
-            if total_fpkm_dict[max_fpkm_name] == 0:
-                scales[name] = 0
-            else:
-                scales[name] = total_fpkm_dict[name] / total_fpkm_dict[max_fpkm_name]
-       
-        for name in sample_names:
-            scaled_sigma_exprs_dict[name] = scale_list(scales[name], sigma_exprs_dict[name])
-            
-        scaled_rmsd = calc_rmsd(list(scaled_sigma_exprs_dict.values()))
-        unscaled_rmsd = calc_rmsd(list(sigma_exprs_dict.values()))
-        
-        output_row_list = [gene_name,
-                           ";".join(sample_names)]
-        unscaled_expr_list = []
-        scaled_expr_list = []
-        output_row_list.append(";".join(categories))
-        for name in sample_names:
-            unscaled_expr_list.append(":".join([ str(value) for value in sigma_exprs_dict[name]]))
-            scaled_expr_list.append(":".join([ str(value) for value in scaled_sigma_exprs_dict[name]]))
-        output_row_list.append(";".join(unscaled_expr_list))
-        output_row_list.append(";".join(scaled_expr_list))
-        output_row_list.append(str(unscaled_rmsd))
-        output_row_list.append(str(scaled_rmsd))
-
-        output_row = "\t".join(output_row_list)
-        
-        output += output_row + "\n"
-    with open(fas_lib.get_config("root_path") + "pictures/" + title + ".tsv", "w") as f:
-        f.write(output)
-        
-def extract_all_graph(fas_lib, path, exempt=[]):
-    fas_graphs_dict = dict()
-    gene_ids = ensembl_access.load_gene_ids_txt(fas_lib.get_config("gene_ids_path"))
-    gene_ids = [ gene_id for gene_id in gene_ids if gene_id not in exempt]
-    for gene_id in gene_ids:
-        fas_graphs_dict[gene_id] = extract_graph(path, gene_id)
-    return fas_graphs_dict
-        
-def get_name(path):
-    start = path.index("polygonFAS_") + 11
-    end = path.index(".tsv")
-    return path[start:end]
-
-def make_graph(fas_lib, gene_id, sample_names, categories, sigma_list, rmsd, filepath):
-    fig = go.Figure()
-    for i, name in enumerate(sample_names):
-        fig.add_trace(go.Scatterpolar(
-            r=sigma_list[i],
-            theta=categories,
-            fill="toself",
-            name=name
-            ))
-    fig.add_annotation(x=0, y=0,
-                text=gene_id + " RMSD=" + str(rmsd),
-                showarrow=False)
-    fig.update_layout(
-        polar=dict(
-            radialaxis=dict(
-                visible=True,
-                range=[0,1]
-                )),
-        showlegend=True
-        )
-    fig.show()
-    fig.write_image(file=filepath)
-
-def sort_by_rmsd(fas_lib, path, flag_more_than_2=True):
-    output = "gene_id\tsample_names\tprot_id\tunscaled_expression\tscaled_expression\tunscaled_rmsd\tscaled_rmsd\n"
-    new_path = path[:-4] + "_sorted.tsv"
-    with open(path, "r") as f:
-        file = f.read()
-        comparisons = file.split("\n")
-    comparisons = comparisons[1:]
-    comparisons = [ comparison.split("\t") for comparison in comparisons ]
-    new_comparisons = []
-    for comparison in comparisons:
-        if len(comparison) == 7:
-            new_comparisons.append(comparison)
-    comparisons = new_comparisons
-    comparisons = [ comparison[:-2] + [float(comparison[-2]), float(comparison[-1])] for comparison in comparisons ]
-    new_comparisons = []
-    for comparison in comparisons:
-        if comparison[-2] < 1 and comparison[-2] > 0 and comparison[-2] != comparison[-1]:
-            new_comparisons.append(comparison)
-    comparisons = new_comparisons
-    # if flag_more_than_2:
-    #     new_comparisons = []
-    #     for comparison in comparisons:
-    #         if len(comparison[2].split(";")) > 3:
-    #             new_comparisons.append(comparison)
-    #     comparisons = new_comparisons
-    comparisons = sorted(comparisons, key = lambda x: (-x[-2], -x[-1]))
-    comparisons = [ comparison[:-2] + [str(comparison[-2]), str(comparison[-1])] for comparison in comparisons ]
-    comparisons = [ "\t".join(comparison) for comparison in comparisons ]
-    file = "\n".join(comparisons)
-    file = output + file
-    with open(new_path, "w") as f:
-        f.write(file)
-
-def prepare_polygon_pair_visual(polygon_list, name_list, gene_id):
-    protein_ids = []
-    total_fpkms = []
-    sigma_exprs = []
-    rel_exprs = []
-    
-    for prot_ids_list, sigma_expr_list, rel_expr_list, total_fpkm in polygon_list:
-        protein_ids = prot_ids_list
-        total_fpkms.append(total_fpkm)
-        sigma_exprs.append(sigma_expr_list)
-        rel_exprs.append(rel_expr_list)
-    
-    delete_list = []
-    for i, rel_expr in enumerate(rel_exprs):
-        for j, _ in enumerate(rel_expr):
-            if all([ entry[j] == 0 for entry in rel_exprs ]):
-                delete_list.append(j)
-        break
-    
-    categories = []
-    final_sigma_exprs = []
-    
-    for name in name_list:
-        final_sigma_exprs.append([])
-    for i, prot_id in enumerate(protein_ids):
-        if i not in delete_list:
-            categories.append(prot_id)
-            for j, name in enumerate(name_list):
-                final_sigma_exprs[j].append(sigma_exprs[j][i])
-    
-    total_fpkm_dict = dict()
-    for i, name in enumerate(name_list):
-        total_fpkm_dict[name] = total_fpkms[i]
-    
-    sigma_exprs_dict = dict()
-    scaled_sigma_exprs_dict = dict()
-    for i, name in enumerate(name_list):
-        sigma_exprs_dict[name] = final_sigma_exprs[i]
-    
-    max_fpkm_name = name_list[0]
-    
-    for name in total_fpkm_dict.keys():
-        if total_fpkm_dict[name] > total_fpkm_dict[max_fpkm_name]:
-            max_fpkm_name = name
-    
-    # Calculate Scales in comparison to largest fpkm.
-    scales = dict()
-    for name in name_list:
-        if total_fpkm_dict[max_fpkm_name] == 0:
-            scales[name] = 0
-        else:
-            scales[name] = total_fpkm_dict[name] / total_fpkm_dict[max_fpkm_name]
-    
-    for name in name_list:
-        scaled_sigma_exprs_dict[name] = scale_list(scales[name], sigma_exprs_dict[name])
-        
-=======
->>>>>>> c38f21b4
     scaled_rmsd = calc_rmsd(list(scaled_sigma_exprs_dict.values()))
     unscaled_rmsd = calc_rmsd(list(sigma_exprs_dict.values()))
     
@@ -309,11 +141,7 @@
 
 def visualize_fas_polygon(path_list, fas_lib, gene_id, outFormat):    
     path_list = sorted(path_list)
-<<<<<<< HEAD
-    name_list = [get_name(path_list[0]), get_name(path_list[1])]
-=======
     name_list = [fas_utility.get_name(path_list[0]), fas_utility.get_name(path_list[1])]
->>>>>>> c38f21b4
     title = "x".join(name_list) + "/"
     pictures_path = fas_lib.get_config("root_path") + "pictures/"
     comparison_path = pictures_path + title
@@ -352,3 +180,4 @@
 
 if __name__ == "__main__":
     main()
+    